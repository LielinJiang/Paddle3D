--- conflicted
+++ resolved
@@ -516,13 +516,10 @@
             time_stamps = []
             for img_meta in img_metas:
                 time_stamps.append(np.asarray(img_meta['timestamp']))
-<<<<<<< HEAD
+
             time_stamp = paddle.to_tensor(time_stamps, dtype=x.dtype)
             time_stamp = time_stamp.reshape([batch_size, -1, 6])
-=======
-            time_stamp = x.new_tensor(time_stamps)
-            time_stamp = time_stamp.view(batch_size, -1, 6)
->>>>>>> fb94edb5
+
             mean_time_stamp = (time_stamp[:, 1, :] -
                                time_stamp[:, 0, :]).mean(-1)
 
@@ -651,11 +648,8 @@
             for img_meta in img_metas:
                 time_stamps.append(np.asarray(img_meta['timestamp']))
             time_stamp = x.new_tensor(time_stamps)
-<<<<<<< HEAD
             time_stamp = time_stamp.reshape([batch_size, -1, 6])
-=======
-            time_stamp = time_stamp.view(batch_size, -1, 6)
->>>>>>> fb94edb5
+
             mean_time_stamp = (time_stamp[:, 1, :] -
                                time_stamp[:, 0, :]).mean(-1)
 
